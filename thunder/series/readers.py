from numpy import array, arange, frombuffer, load, asarray, random, \
    fromstring, expand_dims, unravel_index, prod

# different naming conventions between Python 2 and 3
try:
    buffer
except NameError:
    buffer = memoryview

from ..utils import check_spark, check_options
spark = check_spark()


def fromrdd(rdd, nrecords=None, shape=None, index=None, labels=None, dtype=None):
    """
    Load Series object from a Spark RDD.

    Assumes keys are tuples with increasing and unique indices,
    and values are 1d ndarrays. Will try to infer properties
    that are not explicitly provided.

    Parameters
    ----------
    rdd : SparkRDD
        An RDD containing series data.

    shape : tuple or array, optional, default = None
        Total shape of data (if provided will avoid check).

    nrecords : int, optional, default = None
        Number of records (if provided will avoid check).

    index : array, optional, default = None
        Index for records, if not provided will use (0, 1, ...)

    labels: array, optional, default = None
        Labels for records. If provided, should have shape of shape[:-1].

    dtype : string, default = None
       Data numerical type (if provided will avoid check)
    """
    from .series import Series
    from bolt.spark.array import BoltArraySpark

    if index is None or dtype is None:
        item = rdd.values().first()

    if index is None:
        index = range(len(item))

    if dtype is None:
        dtype = item.dtype

    if shape is None or nrecords is None:
        nrecords = rdd.count()

    if shape is None:
        shape = (nrecords, asarray(index).shape[0])

    values = BoltArraySpark(rdd, shape=shape, dtype=dtype, split=len(shape)-1)
    return Series(values, index=index, labels=labels)

def fromarray(values, index=None, labels=None, npartitions=None, engine=None):
    """
    Load Series object from a local numpy array.

    Assumes that all but final dimension index the records,
    and the size of the final dimension is the length of each record,
    e.g. a (2, 3, 4) array will be treated as 2 x 3 records of size (4,)

    Parameters
    ----------
    values : array-like
        An array containing the data.

    index : array, optional, default = None
        Index for records, if not provided will use (0,1,...,N)
        where N is the length of each record.

    labels: array, optional, default = None
        Labels for records. If provided, should have same shape as values.shape[:-1].

    npartitions : int, default = None
        Number of partitions for parallelization (Spark only)

    engine : object, default = None
        Computational engine (e.g. a SparkContext for Spark)
    """
    from .series import Series
    import bolt

    values = asarray(values)

    if values.ndim < 2:
        values = expand_dims(values, 0)

    if index is not None and not asarray(index).shape[0] == values.shape[-1]:
        raise ValueError('Index length %s not equal to record length %s'
                         % (asarray(index).shape[0], values.shape[-1]))
    if index is None:
        index = arange(values.shape[-1])

    if spark and isinstance(engine, spark):
        axis = tuple(range(values.ndim - 1))
        values = bolt.array(values, context=engine, npartitions=npartitions, axis=axis)
        return Series(values, index=index)

    return Series(values, index=index, labels=labels)

def fromlist(items, accessor=None, index=None, labels=None, dtype=None, npartitions=None, engine=None):
    """
    Create a Series object from a list of items and optional accessor function.

    Will call accessor function on each item from the list,
    providing a generic interface for data loading.

    Parameters
    ----------
    items : list
        A list of items to load.

    accessor : function, optional, default = None
        A function to apply to each item in the list during loading.

    index : array, optional, default = None
        Index for records, if not provided will use (0,1,...,N)
        where N is the length of each record.

    labels: array, optional, default = None
        Labels for records. If provided, should have same length as items.

    dtype : string, default = None
       Data numerical type (if provided will avoid check)

    npartitions : int, default = None
        Number of partitions for parallelization (Spark only)

    engine : object, default = None
        Computational engine (e.g. a SparkContext for Spark)
    """
    if spark and isinstance(engine, spark):
        if dtype is None:
            dtype = accessor(items[0]).dtype if accessor else items[0].dtype
        nrecords = len(items)
        keys = map(lambda k: (k, ), range(len(items)))
        if not npartitions:
            npartitions = engine.defaultParallelism
        items = zip(keys, items)
        rdd = engine.parallelize(items, npartitions)
        if accessor:
            rdd = rdd.mapValues(accessor)
        return fromrdd(rdd, nrecords=nrecords, index=index, labels=labels, dtype=dtype)

    else:
        if accessor:
            items = [accessor(i) for i in items]
        return fromarray(items, index=index, labels=labels)

<<<<<<< HEAD
def frommat(path, var, index=None, labels=None, npartitions=None, engine=None):
    """
    Loads Series data stored in a Matlab .mat file.

    Parameters
    ----------
    path : str
        Path to data file.

    var : str
        Variable name.

    index : array, optional, default = None
        Index for records, if not provided will use (0,1,...,N)
        where N is the length of each record.

    labels: array, optional, default = None
        Labels for records. If provided, should have shape of shape[:-1].

    npartitions : int, default = None
        Number of partitions for parallelization (Spark only)

    engine : object, default = None
        Computational engine (e.g. a SparkContext for Spark)
    """
    from scipy.io import loadmat
    data = loadmat(path)[var]
    if data.ndim > 2:
        raise IOError('Input data must be one or two dimensional')

    return fromarray(data, npartitions=npartitions, index=index, labels=labels, engine=engine)

def fromnpy(path, index=None, labels=None, npartitions=None, engine=None):
    """
    Loads Series data stored in the numpy save() .npy format.

    Parameters
    ----------
    path : str
        Path to data file.

    index : array, optional, default = None
        Index for records, if not provided will use (0,1,...,N)
        where N is the length of each record.

    labels: array, optional, default = None
        Labels for records. If provided, should have shape of shape[:-1].

    npartitions : int, default = None
        Number of partitions for parallelization (Spark only)

    engine : object, default = None
        Computational engine (e.g. a SparkContext for Spark)
    """
    data = load(path)
    if data.ndim > 2:
        raise IOError('Input data must be one or two dimensional')

    return fromarray(data, npartitions=npartitions, index=index, labels=labels, engine=engine)

def fromtext(path, ext='txt', dtype='float64', skip=0, shape=None, index=None,
             labels=None, engine=None, npartitions=None, credentials=None):
=======
def fromtext(path, ext='txt', dtype='float64', skip=0, shape=None, index=None, npartitions=None, engine=None, credentials=None):
>>>>>>> 08e8ece8
    """
    Loads Series data from text files.

    Assumes data are formatted as rows, where each record is a row
    of numbers separated by spaces e.g. 'v v v v v'. You can
    optionally specify a fixed number of initial items per row to skip / discard.

    Parameters
    ----------
    path : string
        Directory to load from, can be a URI string with scheme
        (e.g. "file://", "s3n://", or "gs://"), or a single file,
        or a directory, or a directory with a single wildcard character.

    ext : str, optional, default = 'txt'
        File extension.

    dtype : dtype or dtype specifier, default 'float64'
        Numerical type to use for data after converting from text.

    skip : int, optional, default = 0
        Number of items in each record to skip.

    shape : tuple or list, optional, default = None
        Shape of data if known, will be inferred otherwise.

    index : array, optional, default = None
        Index for records, if not provided will use (0, 1, ...)

<<<<<<< HEAD
    labels: array, optional, default = None
        Labels for records. If provided, should have length equal to number of rows.

    engine : object, default = None
        Computational engine (e.g. a SparkContext for Spark)

=======
>>>>>>> 08e8ece8
    npartitions : int, default = None
        Number of partitions for parallelization (Spark only)

    engine : object, default = None
        Computational engine (e.g. a SparkContext for Spark)

    credentials : dict, default = None
        Credentials for remote storage (e.g. S3) in the form {access: ***, secret: ***}
    """
    from thunder.readers import normalize_scheme, get_parallel_reader
    path = normalize_scheme(path, ext)

    if spark and isinstance(engine, spark):

        def parse(line, skip):
            vec = [float(x) for x in line.split(' ')]
            return array(vec[skip:], dtype=dtype)

        lines = engine.textFile(path, npartitions)
        data = lines.map(lambda x: parse(x, skip))

        def switch(record):
            ary, idx = record
            return (idx,), ary

        rdd = data.zipWithIndex().map(switch)
        return fromrdd(rdd, dtype=str(dtype), shape=shape, index=index)

    else:
        reader = get_parallel_reader(path)(engine, credentials=credentials)
        data = reader.read(path, ext=ext)

        values = []
        for kv in data:
            for line in str(kv[1].decode('utf-8')).split('\n')[:-1]:
                values.append(fromstring(line, sep=' '))
        values = asarray(values)

        if skip > 0:
            values = values[:, skip:]

        if shape:
            values = values.reshape(shape)

        return fromarray(values, index=index, labels=labels)

<<<<<<< HEAD
def frombinary(path, ext='bin', conf='conf.json', dtype=None, shape=None, skip=0,
               index=None, labels=None, engine=None, credentials=None):
=======
def frombinary(path, ext='bin', conf='conf.json', dtype=None, shape=None, skip=0, index=None, engine=None, credentials=None):
>>>>>>> 08e8ece8
    """
    Load a Series object from flat binary files.

    Parameters
    ----------
    path : string URI or local filesystem path
        Directory to load from, can be a URI string with scheme
        (e.g. "file://", "s3n://", or "gs://"), or a single file,
        or a directory, or a directory with a single wildcard character.

    ext : str, optional, default = 'bin'
        Optional file extension specifier.

    conf : str, optional, default = 'conf.json'
        Name of conf file with type and size information.

    dtype : dtype or dtype specifier, default 'float64'
        Numerical type to use for data after converting from text.

    shape : tuple or list, optional, default = None
        Shape of data if known, will be inferred otherwise.

    skip : int, optional, default = 0
        Number of items in each record to skip.

    index : array, optional, default = None
        Index for records, if not provided will use (0, 1, ...)

    labels: array, optional, default = None
        Labels for records. If provided, should have shape of shape[:-1].

    engine : object, default = None
        Computational engine (e.g. a SparkContext for Spark)

    credentials : dict, default = None
        Credentials for remote storage (e.g. S3) in the form {access: ***, secret: ***}
    """
    shape, dtype = _binaryconfig(path, conf, dtype, shape, credentials)

    from thunder.readers import normalize_scheme, get_parallel_reader
    path = normalize_scheme(path, ext)

    from numpy import dtype as dtype_func
    nelements = shape[-1] + skip
    recordsize = dtype_func(dtype).itemsize * nelements

    if spark and isinstance(engine, spark):
        lines = engine.binaryRecords(path, recordsize)
        raw = lines.map(lambda x: frombuffer(buffer(x), offset=0, count=nelements, dtype=dtype)[skip:])

        def switch(record):
            ary, idx = record
            return (idx,), ary

        rdd = raw.zipWithIndex().map(switch)

        if shape and len(shape) > 2:
            expand = lambda k: unravel_index(k[0], shape[0:-1])
            rdd = rdd.map(lambda kv: (expand(kv[0]), kv[1]))

        if not index:
            index = arange(shape[-1])

        return fromrdd(rdd, dtype=dtype, shape=shape, index=index)

    else:
        reader = get_parallel_reader(path)(engine, credentials=credentials)
        data = reader.read(path, ext=ext)

        values = []
        for record in data:
            buf = record[1]
            offset = 0
            while offset < len(buf):
                v = frombuffer(buffer(buf), offset=offset, count=nelements, dtype=dtype)
                values.append(v[skip:])
                offset += recordsize

        if not len(values) == prod(shape[0:-1]):
            raise ValueError('Unexpected shape, got %g records but expected %g'
                             % (len(values), prod(shape[0:-1])))

        values = asarray(values, dtype=dtype)

        if shape:
            values = values.reshape(shape)

        return fromarray(values, index=index, labels=labels)

def _binaryconfig(path, conf, dtype=None, shape=None, credentials=None):
    """
    Collects parameters to use for binary series loading.
    """
    import json
    from thunder.readers import get_file_reader, FileNotFoundError

    reader = get_file_reader(path)(credentials=credentials)
    try:
        buf = reader.read(path, filename=conf)
        params = json.loads(str(buf.decode('utf-8')))
    except FileNotFoundError:
        params = {}

    if dtype:
        params['dtype'] = dtype

    if shape:
        params['shape'] = shape

    if 'dtype' not in params.keys():
        raise ValueError('dtype not specified either in conf.json or as argument')

    if 'shape' not in params.keys():
        raise ValueError('shape not specified either in conf.json or as argument')

    return params['shape'], params['dtype']

def fromrandom(shape=(100, 10), npartitions=1, seed=42, engine=None):
    """
    Generate gaussian random series data.

    Parameters
    ----------
    shape : tuple
        Dimensions of data.

    npartitions : int
        Number of partitions with which to distribute data.

    seed : int
        Randomization seed.
    """
    seed = hash(seed)

    def generate(v):
        random.seed(seed + v)
        return random.randn(shape[1])

    return fromlist(range(shape[0]), accessor=generate, npartitions=npartitions, engine=engine)

def fromexample(name=None, engine=None):
    """
    Load example series data.

    Data must be downloaded from S3, so this method requires
    an internet connection.

    Parameters
    ----------
    name : str
        Name of dataset, options include 'iris' | 'mouse' | 'fish'.
        If not specified will print options.
    """
    import os
    import tempfile
    import shutil
    from boto.s3.connection import S3Connection

    datasets = ['iris', 'mouse', 'fish']

    if name is None:
        print('Availiable example series datasets')
        for d in datasets:
            print('- ' + d)
        return

    check_options(name, datasets)

    d = tempfile.mkdtemp()

    try:
        os.mkdir(os.path.join(d, 'series'))
        os.mkdir(os.path.join(d, 'series', name))
        conn = S3Connection(anon=True)
        bucket = conn.get_bucket('thunder-sample-data')
        for key in bucket.list(os.path.join('series', name) + '/'):
            if not key.name.endswith('/'):
                key.get_contents_to_filename(os.path.join(d, key.name))
        data = frombinary(os.path.join(d, 'series', name), engine=engine)

        if spark and isinstance(engine, spark):
            data.cache()
            data.compute()

    finally:
        shutil.rmtree(d)

    return data<|MERGE_RESOLUTION|>--- conflicted
+++ resolved
@@ -156,72 +156,8 @@
             items = [accessor(i) for i in items]
         return fromarray(items, index=index, labels=labels)
 
-<<<<<<< HEAD
-def frommat(path, var, index=None, labels=None, npartitions=None, engine=None):
-    """
-    Loads Series data stored in a Matlab .mat file.
-
-    Parameters
-    ----------
-    path : str
-        Path to data file.
-
-    var : str
-        Variable name.
-
-    index : array, optional, default = None
-        Index for records, if not provided will use (0,1,...,N)
-        where N is the length of each record.
-
-    labels: array, optional, default = None
-        Labels for records. If provided, should have shape of shape[:-1].
-
-    npartitions : int, default = None
-        Number of partitions for parallelization (Spark only)
-
-    engine : object, default = None
-        Computational engine (e.g. a SparkContext for Spark)
-    """
-    from scipy.io import loadmat
-    data = loadmat(path)[var]
-    if data.ndim > 2:
-        raise IOError('Input data must be one or two dimensional')
-
-    return fromarray(data, npartitions=npartitions, index=index, labels=labels, engine=engine)
-
-def fromnpy(path, index=None, labels=None, npartitions=None, engine=None):
-    """
-    Loads Series data stored in the numpy save() .npy format.
-
-    Parameters
-    ----------
-    path : str
-        Path to data file.
-
-    index : array, optional, default = None
-        Index for records, if not provided will use (0,1,...,N)
-        where N is the length of each record.
-
-    labels: array, optional, default = None
-        Labels for records. If provided, should have shape of shape[:-1].
-
-    npartitions : int, default = None
-        Number of partitions for parallelization (Spark only)
-
-    engine : object, default = None
-        Computational engine (e.g. a SparkContext for Spark)
-    """
-    data = load(path)
-    if data.ndim > 2:
-        raise IOError('Input data must be one or two dimensional')
-
-    return fromarray(data, npartitions=npartitions, index=index, labels=labels, engine=engine)
-
 def fromtext(path, ext='txt', dtype='float64', skip=0, shape=None, index=None,
-             labels=None, engine=None, npartitions=None, credentials=None):
-=======
-def fromtext(path, ext='txt', dtype='float64', skip=0, shape=None, index=None, npartitions=None, engine=None, credentials=None):
->>>>>>> 08e8ece8
+             labels=None, npartitions=None, engine=None, credentials=None):
     """
     Loads Series data from text files.
 
@@ -251,15 +187,9 @@
     index : array, optional, default = None
         Index for records, if not provided will use (0, 1, ...)
 
-<<<<<<< HEAD
     labels: array, optional, default = None
         Labels for records. If provided, should have length equal to number of rows.
 
-    engine : object, default = None
-        Computational engine (e.g. a SparkContext for Spark)
-
-=======
->>>>>>> 08e8ece8
     npartitions : int, default = None
         Number of partitions for parallelization (Spark only)
 
@@ -306,12 +236,8 @@
 
         return fromarray(values, index=index, labels=labels)
 
-<<<<<<< HEAD
 def frombinary(path, ext='bin', conf='conf.json', dtype=None, shape=None, skip=0,
                index=None, labels=None, engine=None, credentials=None):
-=======
-def frombinary(path, ext='bin', conf='conf.json', dtype=None, shape=None, skip=0, index=None, engine=None, credentials=None):
->>>>>>> 08e8ece8
     """
     Load a Series object from flat binary files.
 
