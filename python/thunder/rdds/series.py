--- conflicted
+++ resolved
@@ -4,11 +4,7 @@
 
 from thunder.rdds.data import Data
 from thunder.rdds.keys import Dimensions
-<<<<<<< HEAD
 from thunder.utils.common import checkParams, loadMatVar, smallestFloatType
-=======
-from thunder.utils.common import checkparams, loadmatvar
->>>>>>> 87e96223
 
 
 class Series(Data):
@@ -191,95 +187,7 @@
 
         return self._constructor(rdd, index=newIndex).__finalize__(self)
 
-<<<<<<< HEAD
-    def detrend(self, method='linear', **kwargs):
-        """
-        Detrend series data with linear or nonlinear detrending
-        Preserve intercept so that subsequent steps can adjust the baseline
-
-        Parameters
-        ----------
-        method : str, optional, default = 'linear'
-            Detrending method
-
-        order : int, optional, default = 5
-            Order of polynomial, for non-linear detrending only
-        """
-        checkParams(method, ['linear', 'nonlin'])
-
-        if method.lower() == 'linear':
-            order = 1
-        else:
-            if 'order' in kwargs:
-                order = kwargs['order']
-            else:
-                order = 5
-
-        def func(y):
-            x = arange(1, len(y)+1)
-            p = polyfit(x, y, order)
-            p[-1] = 0
-            yy = polyval(p, x)
-            return y - yy
-
-        return self.apply(func)
-
-    def normalize(self, baseline='percentile', **kwargs):
-        """ Normalize each record by subtracting and dividing by a baseline.
-
-        Baseline can be derived from a global mean or percentile,
-        or a smoothed percentile estimated within a rolling window.
-
-        Parameters
-        ----------
-        baseline : str, optional, default = 'percentile'
-            Quantity to use as the baseline, options are 'mean', 'percentile', or 'window'
-
-        percentile : int, optional, default = 20
-            Percentile value to use, for 'percentile' or 'window' baseline only
-
-        window : int, optional, default = 6
-            Size of window for windowed baseline estimation
-        """
-        checkParams(baseline, ['mean', 'percentile', 'window'])
-        method = baseline.lower()
-
-        if method == 'mean':
-            baseFunc = mean
-
-        if method == 'percentile' or method == 'window':
-            if 'percentile' in kwargs:
-                perc = kwargs['percentile']
-            else:
-                perc = 20
-
-        if method == 'percentile':
-            baseFunc = lambda x: percentile(x, perc)
-
-        # TODO optimize implementation by doing a single initial sort
-        if method == 'window':
-            if 'window' in kwargs:
-                window = kwargs['window']
-            else:
-                window = 6
-
-            if window & 0x1:
-                left, right = (ceil(window/2), ceil(window/2) + 1)
-            else:
-                left, right = (window/2, window/2)
-
-            n = len(self.index)
-            baseFunc = lambda x: asarray([percentile(x[max(ix-left, 0):min(ix+right+1, n)], perc)
-                                          for ix in arange(0, n)])
-
-        def get(y):
-            b = baseFunc(y)
-            return (y - b) / (b + 0.1)
-
-        return self.apply(get)
-
-=======
->>>>>>> 87e96223
+
     def center(self, axis=0):
         """ Center series data by subtracting the mean
         either within or across records
@@ -292,13 +200,8 @@
         if axis == 0:
             return self.applyValues(lambda x: x - mean(x))
         elif axis == 1:
-<<<<<<< HEAD
             meanVec = self.mean()
-            return self.apply(lambda x: x - meanVec)
-=======
-            meanvec = self.mean()
-            return self.applyValues(lambda x: x - meanvec)
->>>>>>> 87e96223
+            return self.applyValues(lambda x: x - meanVec)
         else:
             raise Exception('Axis must be 0 or 1')
 
@@ -333,15 +236,9 @@
             return self.applyValues(lambda x: (x - mean(x)) / std(x))
         elif axis == 1:
             stats = self.stats()
-<<<<<<< HEAD
             meanVec = stats.mean()
             stdVec = stats.stdev()
-            return self.apply(lambda x: (x - meanVec) / stdVec)
-=======
-            meanvec = stats.mean()
-            stdvec = stats.stdev()
-            return self.applyValues(lambda x: (x - meanvec) / stdvec)
->>>>>>> 87e96223
+            return self.applyValues(lambda x: (x - meanVec) / stdVec)
         else:
             raise Exception('Axis must be 0 or 1')
 
