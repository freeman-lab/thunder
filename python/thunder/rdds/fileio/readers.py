--- conflicted
+++ resolved
@@ -54,8 +54,8 @@
 
     Returns
     -------
-    result: string datapath
-        datapath string formed by concatenating passed `datapath` with "*" and passed `ext`, with some
+    result: string dataPath
+        dataPath string formed by concatenating passed `dataPath` with "*" and passed `ext`, with some
         normalization as appropriate
     """
     if ext:
@@ -64,7 +64,7 @@
             # what they're doing and don't want us overriding their path by appending extensions to it
             return dataPath
         elif os.path.splitext(dataPath)[1]:
-            # looks like we already have a literal extension specified at the end of datapath.
+            # looks like we already have a literal extension specified at the end of dataPath.
             # go with that.
             return dataPath
         else:
@@ -76,14 +76,14 @@
                 ext = '.'+ext
             if not dataPath.endswith(ext):
                 # we have an extension and we'd like to append it.
-                # we assume that datapath should be pointing to a directory at this point, but we might
+                # we assume that dataPath should be pointing to a directory at this point, but we might
                 # or might not have a directory separator at the end of it. add it if we don't.
                 if not dataPath.endswith(os.path.sep):
                     dataPath += os.path.sep
                 # return a path with "/*."+`ext` added to it.
                 return dataPath+'*'+ext
             else:
-                # we are asking to append `ext`, but it looks like datapath already ends with '.'+`ext`
+                # we are asking to append `ext`, but it looks like dataPath already ends with '.'+`ext`
                 return dataPath
     else:
         return dataPath
@@ -140,21 +140,9 @@
         return path
 
     @staticmethod
-<<<<<<< HEAD
-    def listFiles(absPath, ext=None, startIdx=None, stopIdx=None):
-        """Get sorted list of file paths matching passed `abspath` path and `ext` filename extension
-        """
-        if os.path.isdir(absPath):
-            if ext:
-                files = sorted(glob.glob(os.path.join(absPath, '*.' + ext)))
-            else:
-                files = sorted(os.listdir(absPath))
-        else:
-            files = sorted(glob.glob(absPath))
-=======
-    def _listFilesRecursive(abspath, ext=None):
+    def _listFilesRecursive(absPath, ext=None):
         filenames = set()
-        for root, dirs, files in os.walk(abspath):
+        for root, dirs, files in os.walk(absPath):
             if ext:
                 files = fnmatch.filter(files, '*.' + ext)
             for filename in files:
@@ -164,51 +152,36 @@
         return sorted(filenames)
 
     @staticmethod
-    def _listFilesNonRecursive(abspath, ext=None):
-        if os.path.isdir(abspath):
+    def _listFilesNonRecursive(absPath, ext=None):
+        if os.path.isdir(absPath):
             if ext:
-                files = glob.glob(os.path.join(abspath, '*.' + ext))
+                files = glob.glob(os.path.join(absPath, '*.' + ext))
             else:
-                files = [os.path.join(abspath, fname) for fname in os.listdir(abspath)]
-        else:
-            files = glob.glob(abspath)
+                files = [os.path.join(absPath, fname) for fname in os.listdir(absPath)]
+        else:
+            files = glob.glob(absPath)
         # filter out directories
         files = [fpath for fpath in files if not os.path.isdir(fpath)]
         return sorted(files)
 
-    def listFiles(self, abspath, ext=None, startidx=None, stopidx=None, recursive=False):
-        """Get sorted list of file paths matching passed `abspath` path and `ext` filename extension
+    def listFiles(self, absPath, ext=None, startIdx=None, stopIdx=None, recursive=False):
+        """Get sorted list of file paths matching passed `absPath` path and `ext` filename extension
         """
-        files = LocalFSParallelReader._listFilesNonRecursive(abspath, ext) if not recursive else \
-            LocalFSParallelReader._listFilesRecursive(abspath, ext)
->>>>>>> 92f464e0
-
+        files = LocalFSParallelReader._listFilesNonRecursive(absPath, ext) if not recursive else \
+            LocalFSParallelReader._listFilesRecursive(absPath, ext)
         if len(files) < 1:
             raise FileNotFoundError('cannot find files of type "%s" in %s' % (ext if ext else '*', absPath))
-
-<<<<<<< HEAD
         files = selectByStartAndStopIndices(files, startIdx, stopIdx)
 
         return files
 
-    def read(self, dataPath, ext=None, startIdx=None, stopIdx=None):
-=======
-        files = selectByStartAndStopIndices(files, startidx, stopidx)
-        return files
-
-    def read(self, datapath, ext=None, startidx=None, stopidx=None, recursive=False):
->>>>>>> 92f464e0
-        """Sets up Spark RDD across files specified by datapath on local filesystem.
+    def read(self, dataPath, ext=None, startIdx=None, stopIdx=None, recursive=False):
+        """Sets up Spark RDD across files specified by dataPath on local filesystem.
 
         Returns RDD of <string filepath, string buffer> k/v pairs.
         """
-<<<<<<< HEAD
         absPath = self.uriToPath(dataPath)
-        filePaths = self.listFiles(absPath, ext=ext, startIdx=startIdx, stopIdx=stopIdx)
-=======
-        abspath = self.uriToPath(datapath)
-        filepaths = self.listFiles(abspath, ext=ext, startidx=startidx, stopidx=stopidx, recursive=recursive)
->>>>>>> 92f464e0
+        filePaths = self.listFiles(absPath, ext=ext, startIdx=startIdx, stopIdx=stopIdx, recursive=recursive)
 
         lfilepaths = len(filePaths)
         self.lastNRecs = lfilepaths
@@ -318,57 +291,36 @@
         self.sc = sparkContext
         self.lastNRecs = None
 
-<<<<<<< HEAD
-    def _listFiles(self, dataPath, startIdx=None, stopIdx=None):
-        parse = _BotoS3Client.parseS3Query(dataPath)
-=======
-    def listFiles(self, datapath, ext=None, startidx=None, stopidx=None, recursive=False):
-        bucketname, keynames = self._listFilesImpl(datapath, ext=ext, startidx=startidx, stopidx=stopidx,
+    def listFiles(self, dataPath, ext=None, startIdx=None, stopIdx=None, recursive=False):
+        bucketname, keyNames = self._listFilesImpl(dataPath, ext=ext, startIdx=startIdx, stopIdx=stopIdx,
                                                    recursive=recursive)
-        return ["s3n:///%s/%s" % (bucketname, keyname) for keyname in keynames]
-
-    def _listFilesImpl(self, datapath, ext=None, startidx=None, stopidx=None, recursive=False):
+        return ["s3n:///%s/%s" % (bucketname, keyname) for keyname in keyNames]
+
+    def _listFilesImpl(self, dataPath, ext=None, startIdx=None, stopIdx=None, recursive=False):
         if recursive:
             raise NotImplementedError("Recursive traversal of directories isn't yet implemented for S3 - sorry!")
-        parse = _BotoS3Client.parseS3Query(datapath)
->>>>>>> 92f464e0
+        parse = _BotoS3Client.parseS3Query(dataPath)
 
         conn = boto.connect_s3()
         bucket = conn.get_bucket(parse[0])
         keys = _BotoS3Client.retrieveKeys(bucket, parse[1], prefix=parse[2], postfix=parse[3])
-<<<<<<< HEAD
         keyNameList = [key.name for key in keys]
+        if ext:
+            keyNameList = [keyname for keyname in keyNameList if keyname.endswith(ext)]
         keyNameList.sort()
-
         keyNameList = selectByStartAndStopIndices(keyNameList, startIdx, stopIdx)
 
         return bucket.name, keyNameList
 
-    def read(self, dataPath, ext=None, startIdx=None, stopIdx=None):
-=======
-        keynamelist = [key.name for key in keys]
-        if ext:
-            keynamelist = [keyname for keyname in keynamelist if keyname.endswith(ext)]
-        keynamelist.sort()
-
-        keynamelist = selectByStartAndStopIndices(keynamelist, startidx, stopidx)
-        return bucket.name, keynamelist
-
-    def read(self, datapath, ext=None, startidx=None, stopidx=None, recursive=False):
->>>>>>> 92f464e0
-        """Sets up Spark RDD across S3 objects specified by datapath.
+    def read(self, dataPath, ext=None, startIdx=None, stopIdx=None, recursive=False):
+        """Sets up Spark RDD across S3 objects specified by dataPath.
 
         Returns RDD of <string s3 keyname, string buffer> k/v pairs.
         """
-<<<<<<< HEAD
-        dataPath = appendExtensionToPathSpec(dataPath, ext)
-        bucketName, keyNameList = self._listFiles(dataPath, startIdx=startIdx, stopIdx=stopIdx)
-=======
         if recursive:
             raise NotImplementedError("Recursive traversal of directories isn't yet implemented for S3 - sorry!")
-        datapath = appendExtensionToPathSpec(datapath, ext)
-        bucketname, keynamelist = self._listFilesImpl(datapath, startidx=startidx, stopidx=stopidx)
->>>>>>> 92f464e0
+        dataPath = appendExtensionToPathSpec(dataPath, ext)
+        bucketName, keyNameList = self._listFilesImpl(dataPath, startIdx=startIdx, stopIdx=stopIdx)
 
         if not keyNameList:
             raise FileNotFoundError("No S3 objects found for '%s'" % dataPath)
@@ -397,15 +349,12 @@
 class LocalFSFileReader(object):
     """File reader backed by python's native file() objects.
     """
-<<<<<<< HEAD
-    def list(self, dataPath, filename=None):
-=======
-    def __listRecursive(self, datapath):
-        if os.path.isdir(datapath):
-            dirname = datapath
+    def __listRecursive(self, dataPath):
+        if os.path.isdir(dataPath):
+            dirname = dataPath
             matchpattern = None
         else:
-            dirname, matchpattern = os.path.split(datapath)
+            dirname, matchpattern = os.path.split(dataPath)
 
         filenames = set()
         for root, dirs, files in os.walk(dirname):
@@ -417,10 +366,9 @@
         filenames.sort()
         return filenames
 
-    def list(self, datapath, filename=None, startidx=None, stopidx=None, recursive=False,
+    def list(self, dataPath, filename=None, startIdx=None, stopIdx=None, recursive=False,
              includeDirectories=False):
->>>>>>> 92f464e0
-        """List files specified by datapath.
+        """List files specified by dataPath.
 
         Datapath may include a single wildcard ('*') in the filename specifier.
 
@@ -429,30 +377,24 @@
         absPath = LocalFSParallelReader.uriToPath(dataPath)
 
         if (not filename) and recursive:
-            return self.__listRecursive(abspath)
+            return self.__listRecursive(absPath)
 
         if filename:
             if os.path.isdir(absPath):
                 absPath = os.path.join(absPath, filename)
             else:
-<<<<<<< HEAD
                 absPath = os.path.join(os.path.dirname(absPath), filename)
-
-        return sorted(glob.glob(absPath))
-=======
-                abspath = os.path.join(os.path.dirname(abspath), filename)
-        else:
-            if os.path.isdir(abspath) and not includeDirectories:
-                abspath = os.path.join(abspath, "*")
-
-        files = glob.glob(abspath)
+        else:
+            if os.path.isdir(absPath) and not includeDirectories:
+                absPath = os.path.join(absPath, "*")
+
+        files = glob.glob(absPath)
         # filter out directories
         if not includeDirectories:
             files = [fpath for fpath in files if not os.path.isdir(fpath)]
         files.sort()
-        files = selectByStartAndStopIndices(files, startidx, stopidx)
+        files = selectByStartAndStopIndices(files, startIdx, stopIdx)
         return files
->>>>>>> 92f464e0
 
     def read(self, dataPath, filename=None, startOffset=None, size=-1):
         filenames = self.list(dataPath, filename=filename)
@@ -486,7 +428,7 @@
         bucket = conn.get_bucket(bucketName)
 
         if filename:
-            # check whether last section of datapath refers to a directory
+            # check whether last section of dataPath refers to a directory
             if not keyName.endswith("/"):
                 if self.checkPrefix(bucket, keyName + "/"):
                     # keyname is a directory, but we've omitted the trailing "/"
@@ -504,20 +446,11 @@
 
         return _BotoS3Client.retrieveKeys(bucket, keyName, prefix=parse[2], postfix=parse[3])
 
-<<<<<<< HEAD
-    def list(self, dataPath, filename=None):
-=======
-    def list(self, datapath, filename=None, startidx=None, stopidx=None, recursive=False, includeDirectories=True):
->>>>>>> 92f464e0
-        """List s3 objects specified by datapath.
+    def list(self, dataPath, filename=None, startIdx=None, stopIdx=None, recursive=False, includeDirectories=True):
+        """List s3 objects specified by dataPath.
 
         Returns sorted list of 's3n://' URIs.
         """
-<<<<<<< HEAD
-        keys = self.__getMatchingKeys(dataPath, filename=filename)
-        keyNames = ["s3n:///" + key.bucket.name + "/" + key.name for key in keys]
-        return sorted(keyNames)
-=======
         # TODO: note that the default value for includeDirectories is here True, which reflects the current (and
         # longstanding) behavior of this class. This *differs* from the local FS list() method, which by default
         # filters out directories (which is definitely what we want if we're reading with recursive=True).
@@ -527,12 +460,11 @@
         if not includeDirectories:
             raise NotImplementedError("Filtering out directories is not yet implemented for S3 - sorry!")
 
-        keys = self.__getMatchingKeys(datapath, filename=filename)
-        keynames = ["s3n:///" + key.bucket.name + "/" + key.name for key in keys]
-        keynames.sort()
-        keynames = selectByStartAndStopIndices(keynames, startidx, stopidx)
-        return keynames
->>>>>>> 92f464e0
+        keys = self.__getMatchingKeys(dataPath, filename=filename)
+        keyNames = ["s3n:///" + key.bucket.name + "/" + key.name for key in keys]
+        keyNames.sort()
+        keyNames = selectByStartAndStopIndices(keyNames, startIdx, stopIdx)
+        return keyNames
 
     def __getSingleMatchingKey(self, dataPath, filename=None):
         keys = self.__getMatchingKeys(dataPath, filename=filename)
@@ -670,7 +602,7 @@
 
 
 def getParallelReaderForPath(dataPath):
-    """Returns the class of a parallel reader suitable for the scheme used by `datapath`.
+    """Returns the class of a parallel reader suitable for the scheme used by `dataPath`.
 
     The resulting class object must still be instantiated in order to get a usable instance of the class.
 
@@ -681,7 +613,7 @@
 
 
 def getFileReaderForPath(dataPath):
-    """Returns the class of a file reader suitable for the scheme used by `datapath`.
+    """Returns the class of a file reader suitable for the scheme used by `dataPath`.
 
     The resulting class object must still be instantiated in order to get a usable instance of the class.
 
