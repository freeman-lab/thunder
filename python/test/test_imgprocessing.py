import shutil
import tempfile
from test_utils import PySparkTestCase
from numpy import random, allclose, arange
from scipy.ndimage.interpolation import shift
from thunder.imgprocessing.register import Register
from thunder.rdds.fileio.imagesloader import ImagesLoader


class ImgProcessingTestCase(PySparkTestCase):
    def setUp(self):
        super(ImgProcessingTestCase, self).setUp()
        self.outputdir = tempfile.mkdtemp()

    def tearDown(self):
        super(ImgProcessingTestCase, self).tearDown()
        shutil.rmtree(self.outputdir)


class TestRegistration(ImgProcessingTestCase):

    def test_crosscorr_image(self):

        random.seed(42)
        ref = random.randn(25, 25)

        reg = Register('crosscorr')

        im = shift(ref, [2, 0], mode='constant', order=0)
        imgIn = ImagesLoader(self.sc).fromArrays(im)
        paramOut = reg.estimate(imgIn, ref).collect()[0][1]
        imgOut = reg.transform(imgIn, ref).first()[1]
        assert(allclose(ref[:-2, :], imgOut[:-2, :]))
        assert(allclose(paramOut, [2, 0]))

        im = shift(ref, [0, 2], mode='constant', order=0)
        imgIn = ImagesLoader(self.sc).fromArrays(im)
        paramOut = reg.estimate(imgIn, ref).collect()[0][1]
        imgOut = reg.transform(imgIn, ref).first()[1]
        assert(allclose(ref[:, :-2], imgOut[:, :-2]))
        assert(allclose(paramOut, [0, 2]))

        im = shift(ref, [2, -2], mode='constant', order=0)
        imgIn = ImagesLoader(self.sc).fromArrays(im)
        paramOut = reg.estimate(imgIn, ref).collect()[0][1]
        imgOut = reg.transform(imgIn, ref).first()[1]
        assert(allclose(ref[:-2, 2:], imgOut[:-2, 2:]))
        assert(allclose(paramOut, [2, -2]))

        im = shift(ref, [-2, 2], mode='constant', order=0)
        imgIn = ImagesLoader(self.sc).fromArrays(im)
        paramOut = reg.estimate(imgIn, ref).collect()[0][1]
        imgOut = reg.transform(imgIn, ref).first()[1]
        assert(allclose(ref[2:, :-2], imgOut[2:, :-2]))
        assert(allclose(paramOut, [-2, 2]))

        # just that that applying a filter during registration runs
        # TODO add a check that shows this helps compensate for noisy pixels
        reg = Register('crosscorr').setFilter('median', 2)
        im = shift(ref, [-2, 2], mode='constant', order=0)
        imgIn = ImagesLoader(self.sc).fromArrays(im)
        paramOut = reg.estimate(imgIn, ref).collect()[0][1]
        imgOut = reg.transform(imgIn, ref).first()[1]

    def test_crosscorr_volume(self):

        random.seed(42)
        ref = random.randn(25, 25, 3)

        im = shift(ref, [2, -2, 0], mode='constant', order=0)
        imgIn = ImagesLoader(self.sc).fromArrays(im)
        paramOut = Register('crosscorr').estimate(imgIn, ref).collect()[0][1]
        imgOut = Register('crosscorr').transform(imgIn, ref).first()[1]
        assert(allclose(paramOut, [[2, -2], [2, -2], [2, -2]]))
        assert(allclose(ref[:-2, 2:, :], imgOut[:-2, 2:, :]))

    def test_reference_2d(self):

        random.seed(42)
<<<<<<< HEAD
        im0 = random.randn(25, 25).astype('uint16')
        im1 = random.randn(25, 25).astype('uint16')
        im2 = random.randn(25, 25).astype('uint16')
        imgIn = ImagesLoader(self.sc).fromArrays([im0, im1, im2])
        ref = Register.reference(imgIn)
        assert(allclose(ref, (im0 + im1 + im2) / 3))

        print(imgIn.keys().collect())

        ref = Register.reference(imgIn, startIdx=0, stopIdx=2)
=======
        im0 = random.random_integers(0, high=127, size=(25, 25)).astype('uint16')
        im1 = random.random_integers(0, high=127, size=(25, 25)).astype('uint16')
        im2 = random.random_integers(0, high=127, size=(25, 25)).astype('uint16')
        imin = ImagesLoader(self.sc).fromArrays([im0, im1, im2])
        ref = Register.reference(imin)
        assert(allclose(ref, (im0 + im1 + im2) / 3))

        ref = Register.reference(imin, startidx=0, stopidx=2)
>>>>>>> 24fefe18
        assert(allclose(ref, (im0 + im1) / 2))

        ref = Register.reference(imgIn, startIdx=1, stopIdx=2)
        assert(allclose(ref, im1))

    def test_reference_3d(self):

        random.seed(42)
<<<<<<< HEAD
        im0 = random.randn(25, 25, 3).astype('uint16')
        im1 = random.randn(25, 25, 3).astype('uint16')
        imgIn = ImagesLoader(self.sc).fromArrays([im0, im1])
        ref = Register.reference(imgIn)
=======
        im0 = random.random_integers(0, high=127, size=(25, 25, 3)).astype('uint16')
        im1 = random.random_integers(0, high=127, size=(25, 25, 3)).astype('uint16')
        imin = ImagesLoader(self.sc).fromArrays([im0, im1])
        ref = Register.reference(imin)
>>>>>>> 24fefe18
        assert(allclose(ref, (im0 + im1) / 2))<|MERGE_RESOLUTION|>--- conflicted
+++ resolved
@@ -77,27 +77,14 @@
     def test_reference_2d(self):
 
         random.seed(42)
-<<<<<<< HEAD
-        im0 = random.randn(25, 25).astype('uint16')
-        im1 = random.randn(25, 25).astype('uint16')
-        im2 = random.randn(25, 25).astype('uint16')
+        im0 = random.random_integers(0, high=127, size=(25, 25)).astype('uint16')
+        im1 = random.random_integers(0, high=127, size=(25, 25)).astype('uint16')
+        im2 = random.random_integers(0, high=127, size=(25, 25)).astype('uint16')
         imgIn = ImagesLoader(self.sc).fromArrays([im0, im1, im2])
         ref = Register.reference(imgIn)
         assert(allclose(ref, (im0 + im1 + im2) / 3))
 
-        print(imgIn.keys().collect())
-
         ref = Register.reference(imgIn, startIdx=0, stopIdx=2)
-=======
-        im0 = random.random_integers(0, high=127, size=(25, 25)).astype('uint16')
-        im1 = random.random_integers(0, high=127, size=(25, 25)).astype('uint16')
-        im2 = random.random_integers(0, high=127, size=(25, 25)).astype('uint16')
-        imin = ImagesLoader(self.sc).fromArrays([im0, im1, im2])
-        ref = Register.reference(imin)
-        assert(allclose(ref, (im0 + im1 + im2) / 3))
-
-        ref = Register.reference(imin, startidx=0, stopidx=2)
->>>>>>> 24fefe18
         assert(allclose(ref, (im0 + im1) / 2))
 
         ref = Register.reference(imgIn, startIdx=1, stopIdx=2)
@@ -106,15 +93,8 @@
     def test_reference_3d(self):
 
         random.seed(42)
-<<<<<<< HEAD
-        im0 = random.randn(25, 25, 3).astype('uint16')
-        im1 = random.randn(25, 25, 3).astype('uint16')
+        im0 = random.random_integers(0, high=127, size=(25, 25, 3)).astype('uint16')
+        im1 = random.random_integers(0, high=127, size=(25, 25, 3)).astype('uint16')
         imgIn = ImagesLoader(self.sc).fromArrays([im0, im1])
         ref = Register.reference(imgIn)
-=======
-        im0 = random.random_integers(0, high=127, size=(25, 25, 3)).astype('uint16')
-        im1 = random.random_integers(0, high=127, size=(25, 25, 3)).astype('uint16')
-        imin = ImagesLoader(self.sc).fromArrays([im0, im1])
-        ref = Register.reference(imin)
->>>>>>> 24fefe18
         assert(allclose(ref, (im0 + im1) / 2))